--- conflicted
+++ resolved
@@ -19,12 +19,7 @@
   - Overall optimization of common bottlenecks
   - Split the codebase into multiple files for convenience
   - Switched from `setup.py` to `pyproject.toml`
-<<<<<<< HEAD
-  - Achieved and requires test coverage of at least 65%
-  - Added `nox` for testing against all supported Python versions
-=======
   - Added `nox` for testing against all supported Python versions 
->>>>>>> aa2638d3
   - Added `ruff` for codestyle testing
   - Achieved and requires test coverage of at least 65%
   - Moved the documentation to GitHub Pages
